--- conflicted
+++ resolved
@@ -168,26 +168,7 @@
 	 * @param imu
 	 * @return ROS Imu message in camera reference frame
 	 */
-<<<<<<< HEAD
-	[[nodiscard]] inline dv_ros_msgs::ImuMessage transformImuFrame(dv_ros_msgs::ImuMessage &&imu) {
-		if (mParams.transformImuToCameraFrame) {
-			const Eigen::Vector3<double> resW
-				= mImuToCamTransform.rotatePoint<Eigen::Vector3<double>>(imu.angular_velocity);
-			imu.angular_velocity.x = resW.x();
-			imu.angular_velocity.y = resW.y();
-			imu.angular_velocity.z = resW.z();
-
-			const Eigen::Vector3<double> resV
-				= mImuToCamTransform.rotatePoint<Eigen::Vector3<double>>(imu.linear_acceleration);
-			imu.linear_acceleration.x = resV.x();
-			imu.linear_acceleration.y = resV.y();
-			imu.linear_acceleration.z = resV.z();
-		}
-		return imu;
-	}
-=======
 	[[nodiscard]] inline dv_ros_msgs::ImuMessage transformImuFrame(dv_ros_msgs::ImuMessage &&imu);
->>>>>>> 7d0e39ed
 
 	[[nodiscard]] fs::path saveCalibration() const;
 
