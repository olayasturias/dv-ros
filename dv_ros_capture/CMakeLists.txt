--- conflicted
+++ resolved
@@ -2,70 +2,54 @@
 project(dv_ros_capture VERSION 1.1.0)
 
 find_package(dv-processing 1.5 REQUIRED)
-find_package(catkin REQUIRED COMPONENTS
-        roscpp
-        std_msgs
-        sensor_msgs
-        geometry_msgs
-        message_generation
-        image_transport
-        visualization_msgs
-        dv_ros_msgs
-        dv_ros_messaging
-        geometry_msgs
-        dynamic_reconfigure
-        tf2_ros
-        tf2_msgs
-        message_generation
-        )
+find_package(
+  catkin REQUIRED
+  COMPONENTS roscpp
+             std_msgs
+             sensor_msgs
+             geometry_msgs
+             message_generation
+             image_transport
+             visualization_msgs
+             dv_ros_msgs
+             dv_ros_messaging
+             geometry_msgs
+             dynamic_reconfigure
+             tf2_ros
+             tf2_msgs
+             message_generation)
 
-add_message_files(
-        FILES
-        ImuInfo.msg
-        CameraDiscovery.msg
-)
+add_message_files(FILES ImuInfo.msg CameraDiscovery.msg)
 
 generate_dynamic_reconfigure_options(config/DVXplorer.cfg config/DAVIS.cfg
-        config/Playback.cfg)
+                                     config/Playback.cfg)
 
 include_directories(include ${catkin_INCLUDE_DIRS})
 
-<<<<<<< HEAD
-add_service_files(FILES SetImuInfo.srv SetImuBiases.srv)
-=======
-add_service_files(
-        FILES
-        SetImuInfo.srv
-        SynchronizeCamera.srv
-)
->>>>>>> 0d308e8a
+add_service_files(FILES SetImuInfo.srv SetImuBiases.srv SynchronizeCamera.srv)
 
 generate_messages(DEPENDENCIES std_msgs sensor_msgs geometry_msgs)
 
 catkin_package(
-        CATKIN_DEPENDS
-        message_runtime
-        roscpp
-        std_msgs
-        sensor_msgs
-        dv_ros_msgs
-        dv_ros_messaging
-        geometry_msgs
-        tf2_ros)
+  CATKIN_DEPENDS
+  message_runtime
+  roscpp
+  std_msgs
+  sensor_msgs
+  dv_ros_msgs
+  dv_ros_messaging
+  geometry_msgs
+  tf2_ros)
 
 set(SOURCE src/parameters_loader.cpp src/capture_node.cpp src/reader.cpp
-<<<<<<< HEAD
            src/main.cpp)
 
-=======
-        src/main.cpp)
->>>>>>> 0d308e8a
 add_executable(capture_node ${SOURCE})
 
 add_dependencies(capture_node ${catkin_EXPORTED_TARGETS}
-        ${${PROJECT_NAME}_EXPORTED_TARGETS})
+                 ${${PROJECT_NAME}_EXPORTED_TARGETS})
 
 target_link_libraries(capture_node ${catkin_LIBRARIES} dv::processing)
 
 catkin_install_python(PROGRAMS scripts/set_calibration DESTINATION
-        ${CATKIN_PACKAGE_BIN_DESTINATION})+                      ${CATKIN_PACKAGE_BIN_DESTINATION})