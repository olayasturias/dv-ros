cmake_minimum_required(VERSION 3.14)
project(dv_ros_capture VERSION 1.1.0)

<<<<<<< HEAD
find_package(dv-processing 1.5 REQUIRED)
find_package(catkin REQUIRED COMPONENTS
        roscpp
        std_msgs
        sensor_msgs
        geometry_msgs
        message_generation
        image_transport
        visualization_msgs
        dv_ros_msgs
        dv_ros_messaging
        geometry_msgs
        dynamic_reconfigure
        tf2_ros
        tf2_msgs
        message_generation
        )

add_message_files(
        FILES
        ImuInfo.msg
        CameraDiscovery.msg
)
=======
find_package(dv-processing 1.4.0 REQUIRED)
find_package(
  catkin REQUIRED
  COMPONENTS roscpp
             std_msgs
             sensor_msgs
             geometry_msgs
             message_generation
             image_transport
             visualization_msgs
             dv_ros_msgs
             dv_ros_messaging
             geometry_msgs
             dynamic_reconfigure
             tf2_ros
             tf2_msgs
             message_generation)

add_message_files(FILES ImuInfo.msg)
>>>>>>> 8f6bca71

generate_dynamic_reconfigure_options(config/DVXplorer.cfg config/DAVIS.cfg
                                     config/Playback.cfg)

include_directories(include ${catkin_INCLUDE_DIRS})

<<<<<<< HEAD
add_service_files(
        FILES
        SetImuInfo.srv
        SynchronizeCamera.srv
)
=======
add_service_files(FILES SetImuInfo.srv)
>>>>>>> 8f6bca71

generate_messages(DEPENDENCIES std_msgs sensor_msgs geometry_msgs)

catkin_package(
  CATKIN_DEPENDS
  message_runtime
  roscpp
  std_msgs
  sensor_msgs
  dv_ros_msgs
  dv_ros_messaging
  geometry_msgs
  tf2_ros)

set(SOURCE src/parameters_loader.cpp src/capture_node.cpp src/reader.cpp
           src/main.cpp)
add_executable(capture_node ${SOURCE})

add_dependencies(capture_node ${catkin_EXPORTED_TARGETS}
                 ${${PROJECT_NAME}_EXPORTED_TARGETS})

target_link_libraries(capture_node ${catkin_LIBRARIES} dv::processing)

catkin_install_python(PROGRAMS scripts/set_calibration DESTINATION
                      ${CATKIN_PACKAGE_BIN_DESTINATION})<|MERGE_RESOLUTION|>--- conflicted
+++ resolved
@@ -1,7 +1,6 @@
 cmake_minimum_required(VERSION 3.14)
 project(dv_ros_capture VERSION 1.1.0)
 
-<<<<<<< HEAD
 find_package(dv-processing 1.5 REQUIRED)
 find_package(catkin REQUIRED COMPONENTS
         roscpp
@@ -25,64 +24,39 @@
         ImuInfo.msg
         CameraDiscovery.msg
 )
-=======
-find_package(dv-processing 1.4.0 REQUIRED)
-find_package(
-  catkin REQUIRED
-  COMPONENTS roscpp
-             std_msgs
-             sensor_msgs
-             geometry_msgs
-             message_generation
-             image_transport
-             visualization_msgs
-             dv_ros_msgs
-             dv_ros_messaging
-             geometry_msgs
-             dynamic_reconfigure
-             tf2_ros
-             tf2_msgs
-             message_generation)
-
-add_message_files(FILES ImuInfo.msg)
->>>>>>> 8f6bca71
 
 generate_dynamic_reconfigure_options(config/DVXplorer.cfg config/DAVIS.cfg
-                                     config/Playback.cfg)
+        config/Playback.cfg)
 
 include_directories(include ${catkin_INCLUDE_DIRS})
 
-<<<<<<< HEAD
 add_service_files(
         FILES
         SetImuInfo.srv
         SynchronizeCamera.srv
 )
-=======
-add_service_files(FILES SetImuInfo.srv)
->>>>>>> 8f6bca71
 
 generate_messages(DEPENDENCIES std_msgs sensor_msgs geometry_msgs)
 
 catkin_package(
-  CATKIN_DEPENDS
-  message_runtime
-  roscpp
-  std_msgs
-  sensor_msgs
-  dv_ros_msgs
-  dv_ros_messaging
-  geometry_msgs
-  tf2_ros)
+        CATKIN_DEPENDS
+        message_runtime
+        roscpp
+        std_msgs
+        sensor_msgs
+        dv_ros_msgs
+        dv_ros_messaging
+        geometry_msgs
+        tf2_ros)
 
 set(SOURCE src/parameters_loader.cpp src/capture_node.cpp src/reader.cpp
-           src/main.cpp)
+        src/main.cpp)
 add_executable(capture_node ${SOURCE})
 
 add_dependencies(capture_node ${catkin_EXPORTED_TARGETS}
-                 ${${PROJECT_NAME}_EXPORTED_TARGETS})
+        ${${PROJECT_NAME}_EXPORTED_TARGETS})
 
 target_link_libraries(capture_node ${catkin_LIBRARIES} dv::processing)
 
 catkin_install_python(PROGRAMS scripts/set_calibration DESTINATION
-                      ${CATKIN_PACKAGE_BIN_DESTINATION})+        ${CATKIN_PACKAGE_BIN_DESTINATION})