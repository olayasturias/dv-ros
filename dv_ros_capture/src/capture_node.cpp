#include <dv-processing/camera/calibrations/camera_calibration.hpp>
#include <dv-processing/kinematics/transformation.hpp>

#include <dv_ros_capture/capture_node.hpp>

#include <fmt/chrono.h>
#include <fmt/core.h>

#include <chrono>
#include <filesystem>
#include <sensor_msgs/distortion_models.h>
#include <sensor_msgs/image_encodings.h>
#include <utility>

using namespace dv_capture_node;
using namespace dv_ros_msgs;
using namespace std::chrono_literals;

CaptureNode::CaptureNode(ros::NodeHandle &nodeHandle, const dv_ros_node::Params &params) : mParams(params) {
	if (mParams.aedat4FilePath.empty()) {
		mReader = dv_ros_node::Reader(mParams.cameraName);
	}
	else {
		mReader = dv_ros_node::Reader(mParams.aedat4FilePath, mParams.cameraName);
	}

	if (mParams.frames && !mReader.isFrameStreamAvailable()) {
		mParams.frames = false;
		ROS_WARN("Frame stream is not available!");
	}
	if (mParams.events && !mReader.isEventStreamAvailable()) {
		mParams.events = false;
		ROS_WARN("Event stream is not available!");
	}
	if (mParams.imu && !mReader.isImuStreamAvailable()) {
		mParams.imu = false;
		ROS_WARN("Imu data stream is not available!");
	}
	if (mParams.triggers && !mReader.isTriggerStreamAvailable()) {
		mParams.triggers = false;
		ROS_WARN("Trigger data stream is not available!");
	}

	if (mParams.frames) {
		mFramePublisher = nodeHandle.advertise<ImageMessage>("camera/image", 10);
	}

	if (mParams.imu) {
		mImuPublisher = nodeHandle.advertise<ImuMessage>("imu", 1000);
	}

	if (mParams.events) {
		mEventArrayPublisher = nodeHandle.advertise<EventArrayMessage>("events", 1000);
	}

	if (mParams.triggers) {
		mTriggerPublisher = nodeHandle.advertise<TriggerMessage>("triggers", 10);
	}

	if (!mParams.frames && !mParams.events) {
		// Camera info is not published if frames nor events is enabled
		return;
	}

	mCameraInfoPublisher = nodeHandle.advertise<CameraInfoMessage>("camera_info", 10);
	mCameraService       = nodeHandle.advertiseService("set_camera_info", &CaptureNode::setCameraInfo, this);
	mImuInfoService      = nodeHandle.advertiseService("set_imu_info", &CaptureNode::setImuInfo, this);
	mImuBiasesService    = nodeHandle.advertiseService("set_imu_biases", &CaptureNode::setImuBiases, this);

	fs::path calibrationPath = getActiveCalibrationPath();
	if (!mParams.cameraCalibrationFilePath.empty()) {
		ROS_INFO_STREAM("Loading user supplied calibration at path [" << mParams.cameraCalibrationFilePath << "]");
		if (!fs::exists(mParams.cameraCalibrationFilePath)) {
			throw dv::exceptions::InvalidArgument<std::string>(
				"User supplied calibration file does not exist!", mParams.cameraCalibrationFilePath);
		}
		ROS_INFO_STREAM(fmt::format("Loading calibration data from {0}...", mParams.cameraCalibrationFilePath));
		// update/generate active calibration file from used passed camera calibration.
		std::string cameraName = mReader.getCameraName();
		fs::path calibFolderPath
			= fmt::format("{0}/.dv_camera/camera_calibration/{1}", std::getenv("HOME"), cameraName);
		if (!fs::is_directory(calibFolderPath) || !fs::exists(calibFolderPath)) {
			fs::create_directories(calibFolderPath);
		}

		fs::copy_file(mParams.cameraCalibrationFilePath, calibrationPath, fs::copy_options::overwrite_existing);
	}

	if (fs::exists(calibrationPath)) {
		auto calibSet                = dv::camera::CalibrationSet::LoadFromFile(calibrationPath);
		const std::string cameraName = mReader.getCameraName();
		auto cameraCalibration       = calibSet.getCameraCalibrationByName(cameraName);
		if (const auto &imuCalib = calibSet.getImuCalibrationByName(cameraName); imuCalib.has_value()) {
			mTransformPublisher = nodeHandle.advertise<TransformsMessage>("/tf", 100);
			mImuTimeOffset      = imuCalib->timeOffsetMicros;

			TransformMessage msg;
			msg.header.frame_id = params.imuFrameName;
			msg.child_frame_id  = params.cameraFrameName;

			mImuToCamTransform = dv::kinematics::Transformationf(
				0, Eigen::Matrix<float, 4, 4, Eigen::RowMajor>(imuCalib->transformationToC0.data()));

			mAccBiases.x() = imuCalib->accOffsetAvg.x;
			mAccBiases.y() = imuCalib->accOffsetAvg.y;
			mAccBiases.z() = imuCalib->accOffsetAvg.z;

			mGyroBiases.x() = imuCalib->omegaOffsetAvg.x;
			mGyroBiases.y() = imuCalib->omegaOffsetAvg.y;
			mGyroBiases.z() = imuCalib->omegaOffsetAvg.z;

			const auto translation      = mImuToCamTransform.getTranslation<Eigen::Vector3d>();
			msg.transform.translation.x = translation.x();
			msg.transform.translation.y = translation.y();
			msg.transform.translation.z = translation.z();

			const auto rotation      = mImuToCamTransform.getQuaternion();
			msg.transform.rotation.x = rotation.x();
			msg.transform.rotation.y = rotation.y();
			msg.transform.rotation.z = rotation.z();
			msg.transform.rotation.w = rotation.w();

			mImuToCamTransforms = TransformsMessage();
			mImuToCamTransforms->transforms.push_back(msg);
		}
		if (cameraCalibration.has_value()) {
			populateInfoMsg(cameraCalibration->getCameraGeometry());
		}
		else {
			ROS_ERROR_STREAM("Calibration in [" << calibrationPath << "] does not contain calibration for camera ["
												<< cameraName << "]");
			std::vector<std::string> names;
			for (const auto &calib : calibSet.getCameraCalibrations()) {
				names.push_back(calib.second.name);
			}
			const std::string nameString = fmt::format("{}", fmt::join(names, "; "));
			ROS_ERROR_STREAM("The file only contains calibrations for these cameras: [" << nameString << "]");
			throw std::runtime_error("Calibration is not available!");
		}
	}
	else {
		ROS_WARN("No calibration was found, assuming ideal pinhole (no distortion).");
		std::optional<cv::Size> resolution;
		if (mReader.isFrameStreamAvailable()) {
			resolution = mReader.getFrameResolution();
		}
		else if (mReader.isEventStreamAvailable()) {
			resolution = mReader.getEventResolution();
		}
		if (resolution.has_value()) {
			const auto width = static_cast<float>(resolution->width);
			populateInfoMsg(dv::camera::CameraGeometry(
				width, width, width * 0.5f, static_cast<float>(resolution->height) * 0.5f, *resolution));
			generateActiveCalibrationFile();
		}
		else {
			throw std::runtime_error("Sensor resolution not available.");
		}
	}

	auto &cameraPtr = mReader.getCameraCapturePtr();
	if (cameraPtr != nullptr) {
		if (cameraPtr->isFrameStreamAvailable()) {
			// DAVIS camera
			davisColorServer
				= std::make_unique<dynamic_reconfigure::Server<dv_ros_capture::DAVISConfig>>(mReaderMutex, nodeHandle);
			dv_ros_capture::DAVISConfig initialSettings    = dv_ros_capture::DAVISConfig::__getDefault__();
			initialSettings.noise_filtering                = mParams.noiseFiltering;
			initialSettings.noise_background_activity_time = static_cast<int>(mParams.noiseBATime);
			davisColorServer->updateConfig(initialSettings);
			davisColorServer->setCallback([this, &cameraPtr](const dv_ros_capture::DAVISConfig &config, uint32_t) {
				cameraPtr->setDavisColorMode(static_cast<dv::io::CameraCapture::DavisColorMode>(config.color_mode));
				cameraPtr->setDavisReadoutMode(
					static_cast<dv::io::CameraCapture::DavisReadoutMode>(config.readout_mode));
				if (config.auto_exposure) {
					cameraPtr->enableDavisAutoExposure();
				}
				else {
					cameraPtr->setDavisExposureDuration(dv::Duration(config.exposure));
				}
				updateNoiseFilter(config.noise_filtering, static_cast<int64_t>(config.noise_background_activity_time));
			});
		}
		else {
			// DVXplorer type camera
			dvxplorerServer = std::make_unique<dynamic_reconfigure::Server<dv_ros_capture::DVXplorerConfig>>(
				mReaderMutex, nodeHandle);
			dv_ros_capture::DVXplorerConfig initialSettings = dv_ros_capture::DVXplorerConfig::__getDefault__();
			initialSettings.noise_filtering                 = mParams.noiseFiltering;
			initialSettings.noise_background_activity_time  = static_cast<int>(mParams.noiseBATime);
			dvxplorerServer->updateConfig(initialSettings);
			dvxplorerServer->setCallback([this, &cameraPtr](const dv_ros_capture::DVXplorerConfig &config, uint32_t) {
				cameraPtr->setDVSGlobalHold(config.global_hold);
				cameraPtr->setDVSBiasSensitivity(
					static_cast<dv::io::CameraCapture::BiasSensitivity>(config.bias_sensitivity));
				updateNoiseFilter(config.noise_filtering, static_cast<int64_t>(config.noise_background_activity_time));
			});
		}
	}
	else {
		playbackServer
			= std::make_unique<dynamic_reconfigure::Server<dv_ros_capture::PlaybackConfig>>(mReaderMutex, nodeHandle);
		dv_ros_capture::PlaybackConfig initialSettings = dv_ros_capture::PlaybackConfig::__getDefault__();
		initialSettings.noise_filtering                = mParams.noiseFiltering;
		initialSettings.noise_background_activity_time = static_cast<int>(mParams.noiseBATime);
		playbackServer->updateConfig(initialSettings);
		playbackServer->setCallback([this](const dv_ros_capture::PlaybackConfig &config, uint32_t) {
			updateNoiseFilter(config.noise_filtering, static_cast<int64_t>(config.noise_background_activity_time));
		});
	}
}

void CaptureNode::populateInfoMsg(const dv::camera::CameraGeometry &cameraGeometry) {
	mCameraInfoMsg.width  = cameraGeometry.getResolution().width;
	mCameraInfoMsg.height = cameraGeometry.getResolution().height;
<<<<<<< HEAD

	const auto distortion = cameraGeometry.getDistortion();
	mCameraInfoMsg.D.assign(distortion.begin(), distortion.end());
	if (cameraGeometry.getDistortionModel() == dv::camera::DistortionModel::Equidistant) {
		mCameraInfoMsg.distortion_model = sensor_msgs::distortion_models::EQUIDISTANT;
	}
	else if (cameraGeometry.getDistortionModel() == dv::camera::DistortionModel::RadTan
			 || cameraGeometry.getDistortionModel() == dv::camera::DistortionModel::None) {
		mCameraInfoMsg.distortion_model = sensor_msgs::distortion_models::PLUMB_BOB;
		if (mCameraInfoMsg.D.size() < 5) {
			mCameraInfoMsg.D.resize(5, 0.0);
=======
	const auto distortion = cameraGeometry.getDistortion();

	switch (cameraGeometry.getDistortionModel()) {
		case dv::camera::DistortionModel::Equidistant: {
			mCameraInfoMsg.distortion_model = sensor_msgs::distortion_models::EQUIDISTANT;
			mCameraInfoMsg.D.assign(distortion.begin(), distortion.end());
			break;
		}

		case dv::camera::DistortionModel::RadTan: {
			mCameraInfoMsg.distortion_model = sensor_msgs::distortion_models::PLUMB_BOB;
			mCameraInfoMsg.D.assign(distortion.begin(), distortion.end());
			if (mCameraInfoMsg.D.size() < 5) {
				mCameraInfoMsg.D.resize(5, 0.0);
			}
			break;
>>>>>>> 4bfdfbcd
		}

		case dv::camera::DistortionModel::None: {
			mCameraInfoMsg.distortion_model = sensor_msgs::distortion_models::PLUMB_BOB;
			mCameraInfoMsg.D                = {0.0, 0.0, 0.0, 0.0, 0.0};
			break;
		}

		default:
			throw dv::exceptions::InvalidArgument<dv::camera::DistortionModel>(
				"Unsupported camera distortion model.", cameraGeometry.getDistortionModel());
	}
<<<<<<< HEAD
	else {
		throw dv::exceptions::InvalidArgument<dv::camera::DistortionModel>(
			"Unknown camera model.", cameraGeometry.getDistortionModel());
	}
=======
>>>>>>> 4bfdfbcd
	auto cx          = cameraGeometry.getCentralPoint().x;
	auto cy          = cameraGeometry.getCentralPoint().y;
	auto fx          = cameraGeometry.getFocalLength().x;
	auto fy          = cameraGeometry.getFocalLength().y;
	mCameraInfoMsg.K = {fx, 0, cx, 0, fy, cy, 0, 0, 1};
<<<<<<< HEAD
=======

>>>>>>> 4bfdfbcd
	mCameraInfoMsg.R = {1.0, 0, 0, 0, 1.0, 0, 0, 0, 1.0};
	mCameraInfoMsg.P = {fx, 0, cx, 0, 0, fy, cy, 0, 0, 0, 1.0, 0};
}

bool CaptureNode::setCameraInfo(sensor_msgs::SetCameraInfo::Request &req, sensor_msgs::SetCameraInfo::Response &rsp) {
	// Set camera info is usually called from a camera calibration pipeline, like the ros camera calibration.
	mCameraInfoMsg = req.camera_info;

	try {
		auto calibPath     = saveCalibration();
		rsp.success        = true;
		rsp.status_message = fmt::format("Calibration stored successfully in {0}.", calibPath);
	}
	catch (const std::exception &e) {
		rsp.success        = false;
		rsp.status_message = fmt::format("Error storing camera calibration.");
	}

	return true;
}

bool CaptureNode::setImuBiases(
	dv_ros_capture::SetImuBiases::Request &req, dv_ros_capture::SetImuBiases::Response &rsp) {
	// Set Imu biases is called by a node that computes the biases. Hence, the camera calibration is not modified,
	// only the Imu biases are changed.

	ROS_INFO("Setting IMU biases...");
	if (mParams.unbiasedImuData) {
		ROS_ERROR("The IMU data out of this node are unbiased, hence the biases calculation is wrong. Not storing "
				  "computed biases.");
		return false;
	}

	mAccBiases.x() = req.accBiases.x;
	mAccBiases.y() = req.accBiases.y;
	mAccBiases.z() = req.accBiases.z;

	mGyroBiases.x() = req.gyroBiases.x;
	mGyroBiases.y() = req.gyroBiases.y;
	mGyroBiases.z() = req.gyroBiases.z;

	try {
		updateCalibrationFiles();
		rsp.success        = true;
		rsp.status_message = fmt::format("IMU biases stored in calibration file.");
		ROS_INFO("Unbiasing output IMU messages.");
		mParams.unbiasedImuData = true;
	}
	catch (const std::exception &e) {
		rsp.success        = false;
		rsp.status_message = fmt::format("Error storing Imu biases calibration.");
	}

	return true;
}

bool CaptureNode::setImuInfo(dv_ros_capture::SetImuInfo::Request &req, dv_ros_capture::SetImuInfo::Response &rsp) {
	mImuTimeOffset = req.imu_info.timeOffsetMicros;
	DV_ROS_MSGS(geometry_msgs::TransformStamped)
	stampedTransform;
	stampedTransform.transform         = req.imu_info.T_SC;
	stampedTransform.header.frame_id   = mParams.imuFrameName;
	stampedTransform.child_frame_id    = mParams.cameraFrameName;
	mImuToCamTransforms->transforms[0] = stampedTransform;

	Eigen::Quaternion<float> q(static_cast<float>(stampedTransform.transform.rotation.w),
		static_cast<float>(stampedTransform.transform.rotation.x),
		static_cast<float>(stampedTransform.transform.rotation.y),
		static_cast<float>(stampedTransform.transform.rotation.z));
	mImuToCamTransform = dv::kinematics::Transformationf(0, Eigen::Vector3f::Zero(), q);

	try {
		auto calibPath     = saveCalibration();
		rsp.success        = true;
		rsp.status_message = fmt::format("Calibration stored successfully in {0}.", calibPath);
	}
	catch (const std::exception &e) {
		rsp.success        = false;
		rsp.status_message = fmt::format("Error storing camera calibration.");
	}

	return true;
}

fs::path CaptureNode::getActiveCalibrationPath() const {
	std::string cameraName = mReader.getCameraName();
	return fmt::format(
		"{0}/.dv_camera/camera_calibration/{1}/active_calibration.json", std::getenv("HOME"), cameraName);
}

void CaptureNode::generateActiveCalibrationFile() {
	ROS_INFO("Generating active calibration file...");
	std::string cameraName = mReader.getCameraName();
	fs::path calibPath     = fmt::format("{0}/.dv_camera/camera_calibration/{1}", std::getenv("HOME"), cameraName);
	if (!fs::is_directory(calibPath) || !fs::exists(calibPath)) {
		fs::create_directories(calibPath);
	}
	calibPath     = getActiveCalibrationPath();
	auto calibSet = generateCalibrationSet();
	calibSet.writeToFile(calibPath);
}

void CaptureNode::updateCalibrationFiles() {
	const auto activeCalibPath = getActiveCalibrationPath();
	if (!mParams.cameraCalibrationFilePath.empty() && mParams.cameraCalibrationFilePath != activeCalibPath) {
		ROS_INFO_STREAM(fmt::format("Updating user calibration file {0}", mParams.cameraCalibrationFilePath));
		auto calibSet                = dv::camera::CalibrationSet::LoadFromFile(mParams.cameraCalibrationFilePath);
		const std::string cameraName = mReader.getCameraName();
		if (auto imuCalib = calibSet.getImuCalibrationByName(cameraName); imuCalib.has_value()) {
			imuCalib->accOffsetAvg.x = mAccBiases.x();
			imuCalib->accOffsetAvg.y = mAccBiases.y();
			imuCalib->accOffsetAvg.z = mAccBiases.z();

			imuCalib->omegaOffsetAvg.x = mGyroBiases.x();
			imuCalib->omegaOffsetAvg.y = mGyroBiases.y();
			imuCalib->omegaOffsetAvg.z = mGyroBiases.z();

			const auto calib = *imuCalib;
			calibSet.updateImuCalibration(calib);
		}
		else {
			ROS_WARN("IMU data not available for the calibration file.");
		}
		calibSet.writeToFile(mParams.cameraCalibrationFilePath);
		fs::copy_file(mParams.cameraCalibrationFilePath, activeCalibPath, fs::copy_options::overwrite_existing);
	}
	else {
		ROS_INFO("Updating active calibration file...");
		generateCalibrationSet().writeToFile(activeCalibPath);
	}
}

fs::path CaptureNode::newCalibrationPath() const {
	std::string cameraName = mReader.getCameraName();
	fs::path calibPath     = fmt::format("{0}/.dv_camera/camera_calibration/{1}", std::getenv("HOME"), cameraName);
	if (!fs::is_directory(calibPath) || !fs::exists(calibPath)) {
		fs::create_directories(calibPath);
	}

	auto dt   = std::chrono::time_point<std::chrono::system_clock>(dv::Duration(dv::now()));
	auto date = fmt::format("{:%Y_%m_%d_%H_%M_%S}", dt);
	calibPath = fmt::format("{0}/calibration_camera_{1}_{2}.json", calibPath, cameraName, date);
	return calibPath;
}

fs::path CaptureNode::saveCalibration() const {
	auto calibPath = newCalibrationPath();
	generateCalibrationSet().writeToFile(calibPath);

	fs::copy_file(calibPath, getActiveCalibrationPath(), fs::copy_options::overwrite_existing);
	return calibPath;
}

dv::camera::CalibrationSet CaptureNode::generateCalibrationSet() const {
	ROS_INFO("Generating calibration set...");
	std::string cameraName = mReader.getCameraName();
	auto calib             = dv::camera::calibrations::CameraCalibration();
	calib.name             = cameraName;
	calib.resolution       = cv::Size(static_cast<int>(mCameraInfoMsg.width), static_cast<int>(mCameraInfoMsg.height));
	for (const auto &d : mCameraInfoMsg.D) {
		calib.distortion.push_back(static_cast<float>(d));
	}
	if (static_cast<std::string>(mCameraInfoMsg.distortion_model) == sensor_msgs::distortion_models::PLUMB_BOB) {
		calib.distortionModel = dv::camera::DistortionModel::RadTan;
	}
	else if (static_cast<std::string>(mCameraInfoMsg.distortion_model) == sensor_msgs::distortion_models::EQUIDISTANT) {
		calib.distortionModel = dv::camera::DistortionModel::Equidistant;
	}
	else {
		throw dv::exceptions::InvalidArgument<dv_ros_msgs::CameraInfoMessage::_distortion_model_type>(
			"Unknown camera model.", mCameraInfoMsg.distortion_model);
	}
	calib.focalLength = cv::Point2f(static_cast<float>(mCameraInfoMsg.K[0]), static_cast<float>(mCameraInfoMsg.K[4]));
	calib.principalPoint
		= cv::Point2f(static_cast<float>(mCameraInfoMsg.K[2]), static_cast<float>(mCameraInfoMsg.K[5]));

	calib.transformationToC0 = {1.f, 0.f, 0.f, 0.f, 0.f, 1.f, 0.f, 0.f, 0.f, 0.f, 1.f, 0.f, 0.f, 0.f, 0.f, 1.f};

	dv::camera::CalibrationSet calibSet;

	calibSet.addCameraCalibration(calib);

	if (mImuToCamTransforms.has_value() && !mImuToCamTransforms->transforms.empty()) {
		auto imuCalib             = dv::camera::calibrations::IMUCalibration();
		imuCalib.timeOffsetMicros = mImuTimeOffset;

		imuCalib.name = cameraName;
		const auto &t = mImuToCamTransforms->transforms.front().transform.translation;
		const auto &r = mImuToCamTransforms->transforms.front().transform.rotation;
		const dv::kinematics::Transformationf transform(0,
			Eigen::Vector3f(static_cast<float>(t.x), static_cast<float>(t.y), static_cast<float>(t.z)),
			Eigen::Quaternionf(
				static_cast<float>(r.w), static_cast<float>(r.x), static_cast<float>(r.y), static_cast<float>(r.z)));
		// Transposing here, because data is saved in RowMajor order instead of ColMajor
		const Eigen::Matrix4f &mat  = transform.getTransform().transpose();
		imuCalib.transformationToC0 = std::vector<float>(mat.data(), mat.data() + mat.rows() * mat.cols());

		imuCalib.accOffsetAvg.x = mAccBiases.x();
		imuCalib.accOffsetAvg.y = mAccBiases.y();
		imuCalib.accOffsetAvg.z = mAccBiases.z();

		imuCalib.omegaOffsetAvg.x = mGyroBiases.x();
		imuCalib.omegaOffsetAvg.y = mGyroBiases.y();
		imuCalib.omegaOffsetAvg.z = mGyroBiases.z();

		calibSet.addImuCalibration(imuCalib);
	}
	else {
		ROS_WARN("IMU data not available for the calibration file.");
	}
	return calibSet;
}

void CaptureNode::startCapture() {
	ROS_INFO("Spinning capture node.");
	mSpinThread = true;
	auto times  = mReader.getTimeRange();
	if (times.has_value()) {
		mClock = std::thread(&CaptureNode::clock, this, times->first, times->second, mParams.timeIncrement);
	}
	else {
		mClock = std::thread(&CaptureNode::clock, this, -1, -1, mParams.timeIncrement);
	}
	if (mParams.frames) {
		mFrameThread = std::thread(&CaptureNode::framePublisher, this);
	}
	if (mParams.imu) {
		mImuThread = std::thread(&CaptureNode::imuPublisher, this);
	}
	if (mParams.events) {
		mEventsThread = std::thread(&CaptureNode::eventsPublisher, this);
	}
	if (mParams.triggers) {
		mTriggerThread = std::thread(&CaptureNode::triggerPublisher, this);
	}

	if (mParams.events || mParams.frames) {
		mCameraInfoThread = std::make_unique<std::thread>([this] {
			ros::Rate infoRate(25.0);
			while (mSpinThread.load(std::memory_order_relaxed)) {
				const ros::Time currentTime = dv_ros_msgs::toRosTime(mCurrentSeek);
				if (mCameraInfoPublisher.getNumSubscribers() > 0) {
					mCameraInfoMsg.header.stamp = currentTime;
					mCameraInfoPublisher.publish(mCameraInfoMsg);
				}
				if (mImuToCamTransforms.has_value() && !mImuToCamTransforms->transforms.empty()) {
					mImuToCamTransforms->transforms.back().header.stamp = currentTime;
					mTransformPublisher.publish(*mImuToCamTransforms);
				}
				infoRate.sleep();
			}
		});
	}
}

void CaptureNode::updateNoiseFilter(const bool enable, const int64_t backgroundActivityTime) {
	if (enable) {
		// Create the filter and return
		if (mNoiseFilter == nullptr) {
			mNoiseFilter = std::make_unique<dv::noise::BackgroundActivityNoiseFilter<>>(
				mReader.getEventResolution().value(), dv::Duration(backgroundActivityTime));
			return;
		}

		// Noise filter is instantiated, just update the period
		mNoiseFilter->setBackgroundActivityDuration(dv::Duration(backgroundActivityTime));
	}
	else {
		// Destroy the filter
		mNoiseFilter = nullptr;
	}
}

void CaptureNode::clock(int64_t start, int64_t end, int64_t timeIncrement) {
	ROS_INFO("Spinning clock.");

	double frequency = 1.0 / (static_cast<double>(timeIncrement) * 1e-6);

	ros::Rate sleepRate(frequency);
	if (start == -1) {
		start         = std::numeric_limits<int64_t>::max() - 1;
		end           = std::numeric_limits<int64_t>::max();
		timeIncrement = 0;
		ROS_INFO("Reading from camera...");
	}

	while (mSpinThread) {
		if (mParams.frames) {
			mFrameQueue.push(start);
		}
		if (mParams.imu) {
			mImuQueue.push(start);
		}
		if (mParams.events) {
			mEventsQueue.push(start);
		}
		if (mParams.triggers) {
			mTriggerQueue.push(start);
		}
		start += timeIncrement;

		sleepRate.sleep();
		// EOF or reader is disconnected
		if (start >= end || !mReader.isConnected()) {
			mSpinThread = false;
		}
	}
}

void CaptureNode::stop() {
	ROS_INFO("Stopping the capture node.");

	mSpinThread = false;
	mClock.join();
	if (mParams.frames) {
		mFrameThread.join();
	}
	if (mParams.imu) {
		mImuThread.join();
	}
	if (mParams.events) {
		mEventsThread.join();
	}
	if (mParams.triggers) {
		mTriggerThread.join();
	}
	if (mCameraInfoThread != nullptr) {
		mCameraInfoThread->join();
	}
}

void CaptureNode::framePublisher() {
	ROS_INFO("Spinning framePublisher");

	std::optional<dv::Frame> frame = std::nullopt;

	while (mSpinThread) {
		mFrameQueue.consume_all([&](const int64_t timestamp) {
			if (!frame.has_value()) {
				std::lock_guard<boost::recursive_mutex> lockGuard(mReaderMutex);
				frame = mReader.getNextFrame();
			}
			while (frame.has_value() && timestamp >= frame->timestamp) {
				if (mFramePublisher.getNumSubscribers() > 0) {
					ImageMessage msg = dv_ros_msgs::frameToRosImageMessage(*frame);
					mFramePublisher.publish(msg);
				}

				mCurrentSeek = frame->timestamp;

				std::lock_guard<boost::recursive_mutex> lockGuard(mReaderMutex);
				frame = mReader.getNextFrame();
			}
		});
		std::this_thread::sleep_for(100us);
	}
}

void CaptureNode::imuPublisher() {
	ROS_INFO("Spinning imuPublisher");

	std::optional<dv::cvector<dv::IMU>> imuData = std::nullopt;

	while (mSpinThread) {
		mImuQueue.consume_all([&](const int64_t timestamp) {
			if (!imuData.has_value()) {
				std::lock_guard<boost::recursive_mutex> lockGuard(mReaderMutex);
				imuData = mReader.getNextImuBatch();
			}
			while (imuData.has_value() && !imuData->empty() && timestamp >= imuData->back().timestamp) {
				if (mImuPublisher.getNumSubscribers() > 0) {
					for (auto &imu : *imuData) {
						imu.timestamp += mImuTimeOffset;
						mImuPublisher.publish(transformImuFrame(dv_ros_msgs::toRosImuMessage(imu)));
					}
				}

				mCurrentSeek = imuData->back().timestamp;

				std::lock_guard<boost::recursive_mutex> lockGuard(mReaderMutex);
				imuData = mReader.getNextImuBatch();
			}
		});
		std::this_thread::sleep_for(100us);
	}
}

void CaptureNode::triggerPublisher() {
	ROS_INFO("Spinning triggerPublisher");

	std::optional<dv::cvector<dv::Trigger>> triggerData = std::nullopt;

	while (mSpinThread) {
		mTriggerQueue.consume_all([&](const int64_t timestamp) {
			if (!triggerData.has_value()) {
				std::lock_guard<boost::recursive_mutex> lockGuard(mReaderMutex);
				triggerData = mReader.getNextTriggerBatch();
			}
			while (triggerData.has_value() && !triggerData->empty() && timestamp >= triggerData->back().timestamp) {
				if (mTriggerPublisher.getNumSubscribers() > 0) {
					for (const auto &trigger : *triggerData) {
						mTriggerPublisher.publish(dv_ros_msgs::toRosTriggerMessage(trigger));
					}
				}

				mCurrentSeek = triggerData->back().timestamp;

				std::lock_guard<boost::recursive_mutex> lockGuard(mReaderMutex);
				triggerData = mReader.getNextTriggerBatch();
			}
		});
		std::this_thread::sleep_for(100us);
	}
}

void CaptureNode::eventsPublisher() {
	ROS_INFO("Spinning eventsPublisher");

	std::optional<dv::EventStore> events = std::nullopt;

	cv::Size resolution = mReader.getEventResolution().value();

	while (mSpinThread) {
		mEventsQueue.consume_all([&](const int64_t timestamp) {
			if (!events.has_value()) {
				std::lock_guard<boost::recursive_mutex> lockGuard(mReaderMutex);
				events = mReader.getNextEventBatch();
			}
			while (events.has_value() && timestamp >= events->getHighestTime()) {
				dv::EventStore store;
				if (mNoiseFilter != nullptr) {
					mNoiseFilter->accept(*events);
					store = mNoiseFilter->generateEvents();
				}
				else {
					store = *events;
				}

				if (mEventArrayPublisher.getNumSubscribers() > 0) {
					auto msg = dv_ros_msgs::toRosEventsMessage(store, resolution);
					mEventArrayPublisher.publish(msg);
				}

				mCurrentSeek = events->getHighestTime();

				std::lock_guard<boost::recursive_mutex> lockGuard(mReaderMutex);
				events = mReader.getNextEventBatch();
			}
		});
		std::this_thread::sleep_for(100us);
	}
}

CaptureNode::~CaptureNode() {
	stop();
}

bool CaptureNode::isRunning() const {
	return mSpinThread.load(std::memory_order_relaxed);
}<|MERGE_RESOLUTION|>--- conflicted
+++ resolved
@@ -213,19 +213,7 @@
 void CaptureNode::populateInfoMsg(const dv::camera::CameraGeometry &cameraGeometry) {
 	mCameraInfoMsg.width  = cameraGeometry.getResolution().width;
 	mCameraInfoMsg.height = cameraGeometry.getResolution().height;
-<<<<<<< HEAD
-
-	const auto distortion = cameraGeometry.getDistortion();
-	mCameraInfoMsg.D.assign(distortion.begin(), distortion.end());
-	if (cameraGeometry.getDistortionModel() == dv::camera::DistortionModel::Equidistant) {
-		mCameraInfoMsg.distortion_model = sensor_msgs::distortion_models::EQUIDISTANT;
-	}
-	else if (cameraGeometry.getDistortionModel() == dv::camera::DistortionModel::RadTan
-			 || cameraGeometry.getDistortionModel() == dv::camera::DistortionModel::None) {
-		mCameraInfoMsg.distortion_model = sensor_msgs::distortion_models::PLUMB_BOB;
-		if (mCameraInfoMsg.D.size() < 5) {
-			mCameraInfoMsg.D.resize(5, 0.0);
-=======
+
 	const auto distortion = cameraGeometry.getDistortion();
 
 	switch (cameraGeometry.getDistortionModel()) {
@@ -242,7 +230,6 @@
 				mCameraInfoMsg.D.resize(5, 0.0);
 			}
 			break;
->>>>>>> 4bfdfbcd
 		}
 
 		case dv::camera::DistortionModel::None: {
@@ -255,22 +242,13 @@
 			throw dv::exceptions::InvalidArgument<dv::camera::DistortionModel>(
 				"Unsupported camera distortion model.", cameraGeometry.getDistortionModel());
 	}
-<<<<<<< HEAD
-	else {
-		throw dv::exceptions::InvalidArgument<dv::camera::DistortionModel>(
-			"Unknown camera model.", cameraGeometry.getDistortionModel());
-	}
-=======
->>>>>>> 4bfdfbcd
+
 	auto cx          = cameraGeometry.getCentralPoint().x;
 	auto cy          = cameraGeometry.getCentralPoint().y;
 	auto fx          = cameraGeometry.getFocalLength().x;
 	auto fy          = cameraGeometry.getFocalLength().y;
+
 	mCameraInfoMsg.K = {fx, 0, cx, 0, fy, cy, 0, 0, 1};
-<<<<<<< HEAD
-=======
-
->>>>>>> 4bfdfbcd
 	mCameraInfoMsg.R = {1.0, 0, 0, 0, 1.0, 0, 0, 0, 1.0};
 	mCameraInfoMsg.P = {fx, 0, cx, 0, 0, fy, cy, 0, 0, 0, 1.0, 0};
 }
