--- conflicted
+++ resolved
@@ -25,11 +25,6 @@
     /usr/local/${CMAKE_INSTALL_DATAROOTDIR}/dv
     /usr/local/share/dv)
 
-<<<<<<< HEAD
-# Basic setup
-include(dv-modules)
-dv_module_setup()
-=======
 # Basic setup Looking for dv-runtime version 1.5+
 find_package(dv 1.5)
 if(NOT dv_FOUND)
@@ -41,7 +36,6 @@
 else()
   set(DV_LIBRARIES dv::sdk)
 endif()
->>>>>>> 4bfdfbcd
 
 include_directories(${catkin_INCLUDE_DIRS} ${DV_INCLUDE_DIRS})
 # Set full RPATH, modules are libraries for DV
